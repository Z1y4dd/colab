from dlisio import dlis
import pandas as pd
from pathlib import Path
import traceback
import numpy as np
from scipy.spatial import cKDTree
import glob
from matplotlib import pyplot as plt
import seaborn as sns
import matplotlib.pyplot as plt
from scipy.stats import pearsonr, spearmanr
import networkx as nx
from matplotlib.colors import LinearSegmentedColormap

# loading dlis files
def dlis_to_df(path, needed=None, frame_index=0, verbose=True):
    """
    Load DLIS file and return a DataFrame with well log data.
    
    Parameters:
    -----------
    path : str or Path
        Path to the DLIS file
    needed : list, optional
        List of specific channel names to extract
    frame_index : int, default 0
        Index of frame to extract (if multiple frames exist)
    verbose : bool, default True
        Whether to print detailed information
        
    Returns:
    --------
    pd.DataFrame
        DataFrame with log data, depth as index
    """
    
    def vprint(msg):
        """Verbose print function"""
        if verbose:
            print(msg)
    
    # 1. FILE VALIDATION
    vprint(" STEP 1: FILE VALIDATION")
    vprint("=" * 40)
    
    try:
        path = Path(path)
        if not path.exists():
            raise FileNotFoundError(f"DLIS file not found: {path}")
        
        if not path.suffix.lower() in ['.dlis', '.dls']:
            vprint(f" Warning: File extension '{path.suffix}' is not typical for DLIS files")
            
        file_size_mb = path.stat().st_size / (1024 * 1024)
        vprint(f"✅ File found: {path.name}")
        vprint(f"Size: {file_size_mb:.1f} MB")
        vprint(f"Path: {path}")
        
    except Exception as e:
        vprint(f" File validation failed: {e}")
        return pd.DataFrame()
    
    # 2. DLIS FILE LOADING
    vprint(f"\n STEP 2: DLIS FILE LOADING")
    vprint("=" * 40)
    
    try:
        # Load DLIS file
        files = dlis.load(str(path))
        vprint(f"✅ DLIS file loaded successfully")
        vprint(f"Number of logical files: {len(files)}")
        
        if len(files) == 0:
            raise ValueError("No logical files found in DLIS file")
            
        # Use first logical file
        logical_file = files[0]
        vprint(f"Using logical file: {logical_file.name if hasattr(logical_file, 'name') else 'unnamed'}")
        
    except Exception as e:
        vprint(f" DLIS loading failed: {e}")
        traceback.print_exc() if verbose else None
        return pd.DataFrame()
    
    # 3. FRAME VALIDATION
    vprint(f"\n STEP 3: FRAME VALIDATION")
    vprint("=" * 40)
    
    try:
        frames = logical_file.frames
        vprint(f"✅ Found {len(frames)} frame(s)")
        
        if len(frames) == 0:
            raise ValueError("No frames found in logical file")
            
        # List all available frames
        for i, frame in enumerate(frames):
            frame_name = frame.name if hasattr(frame, 'name') else f"Frame_{i}"
            vprint(f"Frame {i}: {frame_name}")
            
        # Validate frame index
        if frame_index >= len(frames):
            vprint(f" Frame index {frame_index} out of range, using frame 0")
            frame_index = 0
            
        selected_frame = frames[frame_index]
        frame_name = selected_frame.name if hasattr(selected_frame, 'name') else f"Frame_{frame_index}"
        vprint(f"✅ Selected frame {frame_index}: {frame_name}")
        
    except Exception as e:
        vprint(f" Frame validation failed: {e}")
        return pd.DataFrame()
    
    # 4. CHANNEL ANALYSIS
    vprint(f"\n STEP 4: CHANNEL ANALYSIS")
    vprint("=" * 40)
    
    try:
        channels = selected_frame.channels
        channel_names = [ch.name for ch in channels]
        
        # Add dictionary to store channel descriptions
        channel_descriptions = {}
        
        vprint(f"✅ Found {len(channel_names)} channels:")
        
        # Show channel details
        for i, (ch, name) in enumerate(zip(channels, channel_names)):
            dimension = getattr(ch, 'dimension', 'Unknown')
            units = getattr(ch, 'units', 'Unknown')
            
            # Extract long_name for better descriptions
            long_name = getattr(ch, 'long_name', '')
            if long_name:
                channel_descriptions[name] = long_name
                vprint(f"   {i+1:2d}. {name:<15} | {long_name:<30} | Dim: {dimension} | Units: {units}")
            else:
                vprint(f"   {i+1:2d}. {name:<15} | Dim: {dimension} | Units: {units}")
            
        # Check for depth channel
        depth_candidates = ['TDEP', 'DEPTH', 'DEPT', 'Depth', 'depth', 'MD', 'MEASURED_DEPTH']
        found_depth = None
        for candidate in depth_candidates:
            if candidate in channel_names:
                found_depth = candidate
                break
                
        if found_depth:
            vprint(f"✅ Depth channel found: {found_depth}")
        else:
            vprint(f" No standard depth channel found. Available: {channel_names[:5]}...")
        
        # Store channel descriptions in metadata to return later
        metadata = {
            'channel_descriptions': channel_descriptions,
            'channels': channels,
            'channel_names': channel_names,
            'depth_channel': found_depth
        }
            
    except Exception as e:
        vprint(f" Channel analysis failed: {e}")
        return pd.DataFrame()
    
    # 5. DATA EXTRACTION
    vprint(f"\n STEP 5: DATA EXTRACTION")
    vprint("=" * 40)
    
    try:
        # Get curves data
        curves_data = selected_frame.curves()
        vprint(f"✅ Curves data extracted")
        vprint(f"Data type: {type(curves_data)}")
        vprint(f"Shape: {curves_data.shape}")
        vprint(f"Dtype: {curves_data.dtype}")
        
        # Check if structured array
        if not (hasattr(curves_data.dtype, 'names') and curves_data.dtype.names):
            vprint(f" Data is not a structured array with named fields")
            vprint(f"Cannot extract channel data automatically")
            return pd.DataFrame()
            
        field_names = curves_data.dtype.names
        vprint(f"✅ Found {len(field_names)} data fields")
        
    except Exception as e:
        vprint(f" Data extraction failed: {e}")
        traceback.print_exc() if verbose else None
        return pd.DataFrame()
    
    # 6. FIELD TO CHANNEL MAPPING
    vprint(f"\n STEP 6: FIELD MAPPING")
    vprint("=" * 40)
    
    field_to_channel = {}
    data_dict = {}
    skipped_fields = []
    
    for field in field_names:
        try:
            # Handle complex field names
            simple_name = None
            
            # Case 1: Tuple field names like (('T.CHANNEL-I.GR-O.1-C.0', 'GR'), '<f4')
            if isinstance(field, tuple) and len(field) > 1:
                if isinstance(field[0], tuple) and len(field[0]) > 1:
                    simple_name = field[0][1]  # Extract 'GR'
                elif isinstance(field[0], str):
                    simple_name = field[0]
                    
            # Case 2: Direct string field names
            elif isinstance(field, str):
                simple_name = field
                
            # Case 3: Search in channel names
            if not simple_name:
                for ch_name in channel_names:
                    if ch_name in str(field):
                        simple_name = ch_name
                        break
                        
            if not simple_name:
                skipped_fields.append(str(field))
                continue
                
            # Extract array data
            array = curves_data[field]
            
            # Check dimensionality
            if array.ndim > 1:
                vprint(f"    Skipping multi-dimensional: {simple_name} {array.shape}")
                skipped_fields.append(f"{simple_name} (multi-dim)")
                continue
                
            # Store valid data
            field_to_channel[field] = simple_name
            data_dict[simple_name] = array
            vprint(f"   ✅ {simple_name}: {len(array)} samples")
            
        except Exception as e:
            vprint(f"    Error processing {field}: {e}")
            skipped_fields.append(f"{field} (error)")
            
    vprint(f"\n MAPPING SUMMARY:")
    vprint(f"Successfully mapped: {len(data_dict)} fields")
    vprint(f"Skipped: {len(skipped_fields)} fields")
    if skipped_fields and verbose:
        vprint(f"Skipped list: {skipped_fields[:5]}{'...' if len(skipped_fields) > 5 else ''}")
    
    # 7. DATAFRAME CREATION
    vprint(f"\n STEP 7: DATAFRAME CREATION")
    vprint("=" * 40)
    
    if not data_dict:
        vprint(f" No valid data extracted")
        return pd.DataFrame()
        
    try:
        # Check array lengths
        lengths = {name: len(arr) for name, arr in data_dict.items()}
        unique_lengths = set(lengths.values())
        
        if len(unique_lengths) > 1:
            vprint(f" Arrays have different lengths: {dict(list(lengths.items())[:5])}")
            min_len = min(lengths.values())
            vprint(f"Truncating all arrays to {min_len} samples")
            data_dict = {name: arr[:min_len] for name, arr in data_dict.items()}
            
        # Create DataFrame
        df = pd.DataFrame(data_dict)
        vprint(f"✅ DataFrame created: {df.shape}")
        
        # Set depth as index
        depth_channel = found_depth if found_depth and found_depth in df.columns else None
        if depth_channel:
            df = df.set_index(depth_channel)
            vprint(f"✅ Set {depth_channel} as index")
            vprint(f"Depth range: {df.index.min():.2f} - {df.index.max():.2f}")
        else:
            vprint(f" No depth channel found in extracted data")
            
        # Filter requested columns
        if needed is not None:
            available_cols = [col for col in needed if col in df.columns]
            missing_cols = [col for col in needed if col not in df.columns]
            
            if available_cols:
                df = df[available_cols]
                vprint(f"✅ Filtered to {len(available_cols)} requested columns")
            else:
                vprint(f" None of requested columns found: {needed}")
                
            if missing_cols:
                vprint(f" Missing requested columns: {missing_cols}")
                
        vprint(f"✅ Final DataFrame: {df.shape}")
        return df
        
    except Exception as e:
        vprint(f" DataFrame creation failed: {e}")
        traceback.print_exc() if verbose else None
        return pd.DataFrame()

    """Wrapper function with additional validation"""
    try:
        df = dlis_to_df(path, **kwargs)
        
        if df.empty:
            print(" Failed to load DLIS data")
            return df
            
        print(f"\n✅ FINAL VALIDATION:")
        print(f"Shape: {df.shape}")
        print(f"Columns: {list(df.columns)}")
        print(f"Index: {df.index.name}")
        print(f"Memory usage: {df.memory_usage(deep=True).sum() / 1024**2:.1f} MB")
        
        return df
        
    except Exception as e:
        print(f" Load and validation failed: {e}")
        return pd.DataFrame()

def load_dlis_files_from_list(
    file_paths: list[str],
    channels: list[str] | None = None,
    frame_idx: int = 0,
    concatenate: bool = True,
    remove_duplicates: bool = True,
    verbose: bool = True
):
    """
    Load multiple DLIS files from a provided list of file paths.
    
    Args:
        file_paths: List of absolute paths to DLIS files to load.
        channels: List of curve mnemonics to extract (None => all).
        frame_idx: Frame index to use for each DLIS file.
        concatenate: If True, concatenate all DataFrames into one. If False, return list of DataFrames.
        remove_duplicates: If True, remove duplicate depth indices when concatenating.
        verbose: Whether to print detailed loading information.
        
    Returns:
        If concatenate=True: (combined_df, metadata)
        If concatenate=False: (list_of_dfs, metadata)
        
    Example:
        # Load specific files
        paths = [
            "/path/to/file1.dlis",
            "/path/to/file2.dlis", 
            "/path/to/file3.dlis"
        ]
        df, meta = load_dlis_files_from_list(paths, channels=['GR', 'NPHI', 'RHOB'])
    """
    
    def vprint(msg):
        """Verbose print function"""
        if verbose:
            print(msg)
    
    vprint(f" LOADING {len(file_paths)} DLIS FILES FROM LIST")
    vprint("=" * 50)
    
    # 1. Validate input file paths
    vprint(f"\n STEP 1: VALIDATING FILE PATHS")
    vprint("-" * 30)
    
    valid_paths = []
    invalid_paths = []
    
    for i, path in enumerate(file_paths):
        try:
            path_obj = Path(path)
            if path_obj.exists():
                if path_obj.suffix.lower() in ['.dlis', '.dls']:
                    valid_paths.append(str(path_obj))
                    size_mb = path_obj.stat().st_size / (1024 * 1024)
                    vprint(f"✅ {i+1:2d}. {path_obj.name} ({size_mb:.1f} MB)")
                else:
                    invalid_paths.append((path, f"Invalid extension: {path_obj.suffix}"))
                    vprint(f" {i+1:2d}. {path_obj.name} - Invalid extension")
            else:
                invalid_paths.append((path, "File not found"))
                vprint(f" {i+1:2d}. {Path(path).name} - File not found")
        except Exception as e:
            invalid_paths.append((path, str(e)))
            vprint(f" {i+1:2d}. {Path(path).name} - Error: {e}")
    
    vprint(f"\n VALIDATION SUMMARY:")
    vprint(f"Valid files: {len(valid_paths)}")
    vprint(f"Invalid files: {len(invalid_paths)}")
    
    if len(valid_paths) == 0:
        vprint(" No valid DLIS files found!")
        empty_metadata = {
            "error": "No valid files",
            "invalid_paths": invalid_paths,
            "summary": {"files_processed": 0, "files_loaded": 0, "files_failed": len(file_paths)}
        }
        if concatenate:
            return pd.DataFrame(), empty_metadata
        else:
            return [], empty_metadata
    
    # 2. Load each valid file
    vprint(f"\n🔧 STEP 2: LOADING DLIS FILES")
    vprint("-" * 30)
    
    dataframes = []
    load_metadata = []
    failed_loads = []
    
    for i, file_path in enumerate(valid_paths):
        try:
            vprint(f"\n📁 Loading file {i+1}/{len(valid_paths)}: {Path(file_path).name}")
            
            # Load using existing dlis_to_df function
            df = dlis_to_df(
                path=file_path,
                needed=channels,
                frame_index=frame_idx,
                verbose=verbose
            )
            
            if not df.empty:
                dataframes.append(df)
                
                # Create metadata for this file
                file_meta = {
                    'path': file_path,
                    'filename': Path(file_path).name,
                    'shape': df.shape,
                    'columns': list(df.columns),
                    'depth_range': (df.index.min(), df.index.max()) if len(df) > 0 else (None, None),
                    'memory_mb': df.memory_usage(deep=True).sum() / 1024**2
                }
                load_metadata.append(file_meta)
                
                vprint(f"✅ Success: {df.shape[0]} samples × {df.shape[1]} channels")
                vprint(f"   Depth range: {df.index.min():.1f} - {df.index.max():.1f}")
                vprint(f"   Memory: {file_meta['memory_mb']:.1f} MB")
            else:
                failed_loads.append((file_path, "Empty DataFrame returned"))
                vprint(f" Empty DataFrame returned")
                
        except Exception as e:
            failed_loads.append((file_path, str(e)))
            vprint(f" Loading failed: {e}")
            
            # Print detailed error for debugging
            if verbose:
                import traceback
                vprint(f"   Full error: {traceback.format_exc()}")
    
    vprint(f"\n LOADING SUMMARY:")
    vprint(f"Files processed: {len(valid_paths)}")
    vprint(f"Successfully loaded: {len(dataframes)}")
    vprint(f"Failed to load: {len(failed_loads)}")
    
    if len(dataframes) == 0:
        vprint(" No files were successfully loaded!")
        empty_metadata = {
            "error": "No files loaded successfully",
            "failed_loads": failed_loads,
            "invalid_paths": invalid_paths,
            "summary": {"files_processed": len(valid_paths), "files_loaded": 0, "files_failed": len(failed_loads)}
        }
        if concatenate:
            return pd.DataFrame(), empty_metadata
        else:
            return [], empty_metadata
    
    # 3. Concatenate if requested
    if concatenate:
        vprint(f"\n🔗 STEP 3: CONCATENATING DATAFRAMES")
        vprint("-" * 30)
        
        try:
            # Show column information before concatenation
            all_columns = set()
            for df in dataframes:
                all_columns.update(df.columns)
            vprint(f"Unique columns across all files: {len(all_columns)}")
            
            # Concatenate all DataFrames
            combined_df = pd.concat(dataframes, sort=True).sort_index()
            vprint(f"Combined shape before deduplication: {combined_df.shape}")
            
            # Remove duplicates if requested
            if remove_duplicates:
                duplicates_before = combined_df.index.duplicated().sum()
                if duplicates_before > 0:
                    vprint(f"Found {duplicates_before} duplicate depths")
                    combined_df = combined_df[~combined_df.index.duplicated(keep='first')]
                    vprint(f"Removed duplicates, new shape: {combined_df.shape}")
                else:
                    vprint(f"No duplicate depths found")
            
            # Final statistics
            total_memory = combined_df.memory_usage(deep=True).sum() / 1024**2
            vprint(f"\n✅ CONCATENATION COMPLETE:")
            vprint(f"Final shape: {combined_df.shape}")
            vprint(f"Depth range: {combined_df.index.min():.1f} - {combined_df.index.max():.1f}")
            vprint(f"Total memory: {total_memory:.1f} MB")
            vprint(f"Columns: {list(combined_df.columns)}")
            
            result_df = combined_df
            
        except Exception as e:
            vprint(f" Concatenation failed: {e}")
            result_df = pd.DataFrame()
    else:
        vprint(f"\n📦 Returning {len(dataframes)} separate DataFrames (concatenate=False)")
        result_df = dataframes
    
    # 4. Compile comprehensive metadata
    metadata = {
        "input_paths": file_paths,
        "valid_paths": valid_paths,
        "invalid_paths": invalid_paths,
        "failed_loads": failed_loads,
        "load_metadata": load_metadata,
        "concatenated": concatenate,
        "duplicates_removed": remove_duplicates if concatenate else None,
        "summary": {
            "total_input_files": len(file_paths),
            "valid_files": len(valid_paths),
            "invalid_files": len(invalid_paths),
            "files_loaded": len(dataframes),
            "files_failed": len(failed_loads),
            "final_shape": result_df.shape if concatenate and isinstance(result_df, pd.DataFrame) and not result_df.empty else None,
            "total_memory_mb": sum(meta['memory_mb'] for meta in load_metadata)
        }
    }
    
    # Add channel information if available
    if load_metadata:
        all_channels = set()
        for meta in load_metadata:
            all_channels.update(meta['columns'])
        metadata['all_channels_found'] = sorted(list(all_channels))
    
    return result_df, metadata
# joining depth
def match_lab_to_log(log_df, lab_df, tol=0.1):
    """
    For each lab depth, find the nearest log depth within `tol`.
    Returns at most len(lab_df) matched pairs.
    Adds columns for Distance and Match_Type.
    """
    print(f"\nFUNCTION START - INPUT VALIDATION:")
    print(f"Log DataFrame shape: {log_df.shape}")
    print(f"Lab DataFrame shape: {lab_df.shape}")
    
    # Ensure unique indices
    log = log_df[~log_df.index.duplicated(keep='first')]
    lab = lab_df[~lab_df.index.duplicated(keep='first')]
    
    print(f"After deduplication - Log: {len(log)}, Lab: {len(lab)}")
    
    if len(log) == 0 or len(lab) == 0:
        print(" ERROR: Empty datasets after deduplication!")
        return pd.DataFrame()
    
    # Convert to float64 arrays
    log_depths = np.array(log.index.values, dtype=np.float64).reshape(-1, 1)
    lab_depths = np.array(lab.index.values, dtype=np.float64).reshape(-1, 1)
    
    # print(f"Log depths sample: {log_depths[:3].flatten()}")
    # print(f"Lab depths sample: {lab_depths[:3].flatten()}")
    
    # Build KD-Tree on log depths
    tree = cKDTree(log_depths)
    
    # Query each lab depth
    dists, idxs = tree.query(lab_depths, distance_upper_bound=tol)
    
    # FIXED: Check for finite distances (successful matches)
    mask = np.isfinite(dists)
    
    print(f"Lab depths range: {lab_depths.min():.2f} - {lab_depths.max():.2f}")
    print(f"Log depths range: {log_depths.min():.2f} - {log_depths.max():.2f}")
    print(f"Tolerance: {tol} ft")
    print(f"Valid matches found: {mask.sum()}/{len(mask)}")
    
    if mask.sum() > 0:
        print(f"Min distance: {dists[mask].min():.2f} ft")
        print(f"Max distance: {dists[mask].max():.2f} ft")
        
        # DETAILED MATCH VERIFICATION
        print(f"\nMATCH VERIFICATION:")
        for i in range(min(24, mask.sum())):
            match_idx = np.where(mask)[0][i]
            lab_depth = lab_depths[match_idx][0]
            log_idx = idxs[match_idx]
            log_depth = log_depths[log_idx][0]
            distance = dists[match_idx]
            print(f"   Match {i+1}: Lab {lab_depth:.2f} → Log {log_depth:.2f} (Δ{distance:.2f} ft)")
    
    if mask.sum() == 0:
        print(" No matches found within tolerance!")
        # Try with larger tolerance for diagnosis
        dists_large, idxs_large = tree.query(lab_depths, distance_upper_bound=1.0)
        mask_large = np.isfinite(dists_large)
        
        if mask_large.sum() > 0:
            print(f"\nCLOSEST MATCHES (within 1.0 ft):")
            for i in range(min(5, mask_large.sum())):
                match_idx = np.where(mask_large)[0][i]
                lab_depth = lab_depths[match_idx][0]
                log_idx = idxs_large[match_idx]
                log_depth = log_depths[log_idx][0]
                distance = dists_large[match_idx]
                print(f"   Lab {lab_depth:.2f} → Log {log_depth:.2f} (Δ{distance:.2f} ft)")
        
        return pd.DataFrame()
    
    # Get matched samples - FIXED: Only include valid matches
    matched_lab_indices = np.where(mask)[0]
    matched_log_indices = idxs[mask]
    
    matched_lab = lab.iloc[matched_lab_indices].reset_index()
    matched_log = log.iloc[matched_log_indices].reset_index()
    
    print(f"Matched samples extracted: {len(matched_lab)} pairs")
    
    # Rename depth columns and add prefixes
    matched_lab = matched_lab.rename(columns={matched_lab.columns[0]: 'Lab_Depth'})
    matched_log = matched_log.rename(columns={matched_log.columns[0]: 'Log_Depth'})
    
    # Add prefixes to avoid column name conflicts
    lab_cols = ['Lab_Depth'] + [f'Lab_{col}' for col in matched_lab.columns[1:]]
    log_cols = ['Log_Depth'] + [f'Log_{col}' for col in matched_log.columns[1:]]
    
    matched_lab.columns = lab_cols
    matched_log.columns = log_cols

    # Concatenate side-by-side
    joined_df = pd.concat([matched_lab, matched_log], axis=1)
    
    # Add distance column - CALCULATE ACTUAL DISTANCES
    joined_df['Distance'] = np.abs(joined_df['Lab_Depth'] - joined_df['Log_Depth'])
    
    # Add match type column
    joined_df['Match_Type'] = np.where(joined_df['Distance'] == 0, 'Exact', 'Near')
    
    # VERIFICATION: Show actual matches
    # print(f"\n✅ FINAL VERIFICATION - First 5 matches:")
    # for i in range(min(5, len(joined_df))):
    #     row = joined_df.iloc[i]
    #     print(f"   Lab: {row['Lab_Depth']:.2f} → Log: {row['Log_Depth']:.2f} (Δ{row['Distance']:.2f} ft)")
    
    return joined_df

# summary
def create_log_summary(log_df):
    """Generate a comprehensive summary of well log data"""
    import numpy as np
    import pandas as pd
    
    # Basic statistics
    total_samples = len(log_df)
    total_curves = len(log_df.columns)
    depth_min = log_df.index.min()
    depth_max = log_df.index.max()
    depth_span = depth_max - depth_min
    
    # Calculate missing data percentages
    completeness = (1 - log_df.isna().mean()) * 100
    avg_completeness = completeness.mean()
    min_completeness = completeness.min()
    min_complete_curve = log_df.columns[completeness.argmin()]
    max_completeness = completeness.max()
    max_complete_curve = log_df.columns[completeness.argmax()]
    
    # Analyze depth sampling
    depth_intervals = np.diff(log_df.index)
    avg_interval = depth_intervals.mean()
    min_interval = depth_intervals.min()
    max_interval = depth_intervals.max()
    
    
    # Print summary report
    print("\n COMPREHENSIVE LOG DATA SUMMARY")
    print("=" * 50)
    
    print("\n DEPTH COVERAGE:")
    print(f"Range: {depth_min:.1f} - {depth_max:.1f} ft")
    print(f"Total span: {depth_span:.1f} ft")
    
    print("\n DATA STATISTICS:")
    print(f"Total samples: {total_samples:,} depth points")
    print(f"Total curves: {total_curves} measurement channels")
    print(f"Data density: {total_samples/depth_span:.1f} samples/ft")
    

    
    print("\n✅ DATA QUALITY:")
    print(f"Overall completeness: {avg_completeness:.1f}%")
    print(f"Best curve: {max_complete_curve} ({max_completeness:.1f}% complete)")
    print(f"Worst curve: {min_complete_curve} ({min_completeness:.1f}% complete)")
    
    print("\n DEPTH SAMPLING:")
    print(f"Average interval: {avg_interval:.3f} ft")
    print(f"Min interval: {min_interval:.3f} ft")
    print(f"Max interval: {max_interval:.3f} ft")
    
    return {
        "depth_range": (depth_min, depth_max),
        "total_samples": total_samples,
        "total_curves": total_curves,
        "avg_completeness": avg_completeness,
        "depth_sampling": avg_interval
    }
# visuals
<<<<<<< HEAD
def create_mineral_composition_bar(data, mineral_columns, well_name):
=======

def visualize_match_quality(joined, well_name):
        """
        Visualize the quality of matches between lab and log data.
        Plots a histogram of match distances and a pie chart of match types.
        """
        plt.figure(figsize=(12, 6))

        # Left plot: Distance histogram
        plt.subplot(1, 2, 1)
        sns.histplot(joined['Distance'], bins=20, kde=True)
        plt.xlabel('Match Distance (ft)')
        plt.ylabel('Frequency')
        plt.title('Distribution of Match Distances')
        plt.grid(True)

        # Right plot: Match types
        plt.subplot(1, 2, 2)
        match_counts = joined['Match_Type'].value_counts()
        plt.pie(match_counts, labels=match_counts.index, autopct='%1.1f%%', 
                        colors=['#66b3ff', '#99ff99'], startangle=90)
        plt.axis('equal')
        plt.title('Match Type Distribution')

        plt.tight_layout()
        plt.savefig(f'imgs/{well_name}_match_quality.png', dpi=300, bbox_inches='tight')
        plt.show()

def create_mineral_composition_bar(data, mineral_columns):
>>>>>>> 667996ff
    """Create stacked bar chart of mineral composition by depth"""
    
    # Sort by depth for proper stratigraphic order (deepest at bottom)
    plot_data = data.sort_values('Lab_Depth', ascending=False)
    
    # Set up the figure
    fig, ax = plt.subplots(figsize=(12, 14))
    
    # Filter to only include specified mineral columns and ensure they sum to 100%
    minerals_data = plot_data[mineral_columns].copy()
    
    # Normalize each row to sum to 100%
    row_sums = minerals_data.sum(axis=1)
    normalized_data = minerals_data.div(row_sums, axis=0) * 100
    
    # Create stacked horizontal bar chart
    normalized_data.plot(kind='barh', stacked=True, ax=ax, width=0.8,
                         colormap='tab20')
    
    # Add depth labels on y-axis
    ax.set_yticks(range(len(plot_data)))
    ax.set_yticklabels([f"{d:.1f}" for d in plot_data['Lab_Depth']])
    
    # Customize plot
    ax.set_xlabel('Mineral Composition (%)')
    ax.set_ylabel('Depth (ft)')
    ax.set_title('Mineral Composition vs Depth', fontsize=16)
    plt.legend(title='Minerals', bbox_to_anchor=(1.05, 1), loc='upper left')
    plt.grid(True, linestyle='--', alpha=0.7)
    
    plt.tight_layout()
    # plt.savefig('mineral_composition_vs_depth.png', dpi=300, bbox_inches='tight')
    plt.savefig(f'imgs/{well_name}_mineral_composition_vs_depth.png', dpi=300, bbox_inches='tight')

    plt.show()
    
    return fig

    """Create a grid of scatterplots comparing log measurements to mineral content"""
    
    # Find all combinations with correlation coefficients
    correlations = []
    for log_var in log_vars:
        for mineral_var in mineral_vars:
            if log_var in data.columns and mineral_var in data.columns:
                valid_data = data[[log_var, mineral_var]].dropna()
                if len(valid_data) >= 5:  # Need at least 5 points for meaningful correlation
                    corr = valid_data.corr().iloc[0, 1]
                    correlations.append((log_var, mineral_var, corr, len(valid_data)))
    
    # Sort by absolute correlation (strongest first)
    correlations.sort(key=lambda x: abs(x[2]), reverse=True)
    
    # Select top correlations (up to 9 plots)
    top_correlations = correlations[:9]
    
    if not top_correlations:
        print(" No valid correlations found with sufficient data points")
        return None
    
    # Determine grid size
    n_plots = len(top_correlations)
    n_rows = (n_plots + n_cols - 1) // n_cols
    
    # Create figure
    fig, axes = plt.subplots(n_rows, n_cols, figsize=(5*n_cols, 4*n_rows))
    axes = axes.flatten() if n_plots > 1 else [axes]
    
    # Create scatterplots
    for i, (log_var, mineral_var, corr, n) in enumerate(top_correlations):
        if i < len(axes):
            # Clean and prepare data
            plot_data = data[[log_var, mineral_var, 'Distance']].dropna()
            
            # Color by match distance quality
            scatter = axes[i].scatter(plot_data[log_var], plot_data[mineral_var], 
                          c=plot_data['Distance'], cmap='viridis_r',
                          alpha=0.8, s=50, edgecolor='k', linewidth=0.5)
            
            # Add trend line
            sns.regplot(x=log_var, y=mineral_var, data=plot_data, 
                        scatter=False, ax=axes[i], color='red', line_kws={'linewidth': 2})
            
            # Add correlation text
            axes[i].text(0.05, 0.95, f'r = {corr:.2f}\nn = {n}', 
                      transform=axes[i].transAxes, fontsize=12,
                      verticalalignment='top', 
                      bbox=dict(boxstyle='round', facecolor='white', alpha=0.8))
            
            # Customize plot
            axes[i].set_title(f'{log_var.replace("Log_", "")} vs {mineral_var.replace("Lab_", "")}')
            axes[i].set_xlabel(log_var)
            axes[i].set_ylabel(mineral_var)
            axes[i].grid(True, linestyle='--', alpha=0.3)
    
    # Hide unused subplots
    for i in range(n_plots, len(axes)):
        axes[i].set_visible(False)
    
    # Add colorbar for match distance
    if n_plots > 0:
        cbar = fig.colorbar(scatter, ax=axes, pad=0.01)
        cbar.set_label('Match Distance (ft)')
    
    plt.tight_layout()
    plt.savefig('imgs/log_vs_mineral_scatterplots.png', dpi=300, bbox_inches='tight')
    plt.show()
    
    return fig

def create_depth_trend_plots(data, variables,well_name, n_cols=3):
    """Create depth trend plots for selected variables"""
    
    n_vars = len(variables)
    n_rows = (n_vars + n_cols - 1) // n_cols
    
    fig, axes = plt.subplots(1, n_cols, figsize=(16, 8), sharey=True)
    if n_cols == 1:
        axes = [axes]
    
    # Sort by depth for proper stratigraphic order (deepest at bottom)
    plot_data = data.sort_values('Lab_Depth')
    
    # Common y-axis (depth)
    depth = plot_data['Lab_Depth']
    
    # Color palette
    colors = plt.cm.tab10.colors
    
    for i, var in enumerate(variables[:n_cols]):
        if var in plot_data.columns:
            # Get clean data
            var_data = plot_data[var].values
            
            # Create line plot
            axes[i].plot(var_data, depth, 'o-', color=colors[i % len(colors)], 
                        markersize=6, linewidth=2, alpha=0.7)
            
            # Add horizontal grid lines
            axes[i].grid(True, axis='y', linestyle='--', alpha=0.7)
            
            # Add labels
            axes[i].set_title(var.replace('Lab_', '').replace('Log_', ''), fontsize=12)
            axes[i].set_xlabel(var, fontsize=10)
            
            # Invert y-axis for depth (top at top)
            axes[i].invert_yaxis()
    
    # Set common y label only on leftmost plot
    axes[0].set_ylabel('Depth (ft)', fontsize=12)
    
    # Add main title
    fig.suptitle('Depth Trends of Key Variables', fontsize=16, y=1.02)
    
    plt.tight_layout()
    plt.savefig(f'imgs/{well_name}_depth_trend_plots.png', dpi=300, bbox_inches='tight')
    plt.show()
    
    return fig

def create_composite_log_plot(data, log_vars, well_name, label_cols=None):
    """Create a composite log plot with multiple tracks"""
    
    # Sort by depth
    plot_data = data.sort_values('Lab_Depth')
    
    # Set up tracks (columns of plots)
    n_tracks = min(4, len(log_vars) // 2 + 1)  # At most 4 tracks
    
    # Create figure
    fig, axes = plt.subplots(1, n_tracks, figsize=(3*n_tracks, 10), sharey=True)
    if n_tracks == 1:
        axes = [axes]
    
    # Depth data
    depth = plot_data['Lab_Depth']
    
    # Customize each track
    # Track 1: Basic measurements (GR, density)
    basic_logs = [var for var in log_vars if any(x in var for x in ['GR', 'ZDEN', 'PE'])]
    if basic_logs and len(basic_logs) > 0:
        ax = axes[0]
        
        # Multiple curves on same track with different colors
        for i, log in enumerate(basic_logs[:3]):  # Limit to 3 curves per track
            if log in plot_data.columns:
                color = ['green', 'red', 'blue'][i % 3]
                ax.plot(plot_data[log], depth, label=log.replace('Log_', ''), 
                       color=color, linewidth=2)
        
        ax.set_title('Basic Logs', fontsize=12)
        ax.legend(loc='upper right', fontsize=8)
        ax.grid(True, linestyle='--', alpha=0.5)
        ax.invert_yaxis()  # Depth increases downward
    
    # Track 2: Spectral data
    spectral_logs = [var for var in log_vars if any(x in var for x in ['K', 'U', 'TH'])]
    if len(spectral_logs) > 0 and len(axes) > 1:
        ax = axes[1]
        
        for i, log in enumerate(spectral_logs[:3]):
            if log in plot_data.columns:
                color = ['purple', 'brown', 'orange'][i % 3]
                ax.plot(plot_data[log], depth, label=log.replace('Log_', ''), 
                       color=color, linewidth=2)
        
        ax.set_title('Spectral Data', fontsize=12)
        ax.legend(loc='upper right', fontsize=8)
        ax.grid(True, linestyle='--', alpha=0.5)
    
    # Track 3: Lab data if available
    mineral_vars = [var for var in data.columns if 'XRD' in var][:3]
    if len(mineral_vars) > 0 and len(axes) > 2:
        ax = axes[2]
        
        for i, mineral in enumerate(mineral_vars):
            if mineral in plot_data.columns:
                color = ['darkgreen', 'navy', 'maroon'][i % 3]
                ax.plot(plot_data[mineral], depth, label=mineral.replace('Lab_', ''), 
                       color=color, linewidth=2)
        
        ax.set_title('Minerals', fontsize=12)
        ax.legend(loc='upper right', fontsize=8)
        ax.grid(True, linestyle='--', alpha=0.5)
    
    # Additional track if needed
    other_logs = [var for var in log_vars if not any(x in var for x in ['GR', 'ZDEN', 'PE', 'K', 'U', 'TH'])][:3]
    if len(other_logs) > 0 and len(axes) > 3:
        ax = axes[3]
        
        for i, log in enumerate(other_logs):
            if log in plot_data.columns:
                color = ['teal', 'magenta', 'gold'][i % 3]
                ax.plot(plot_data[log], depth, label=log.replace('Log_', ''), 
                       color=color, linewidth=2)
        
        ax.set_title('Other Logs', fontsize=12)
        ax.legend(loc='upper right', fontsize=8)
        ax.grid(True, linestyle='--', alpha=0.5)
    
    # Set common y label only on leftmost plot
    axes[0].set_ylabel('Depth (ft)', fontsize=14)
    
    # Add labels if provided
    if label_cols:
        # Find label positions at regular intervals
        label_positions = np.linspace(depth.min(), depth.max(), 10)
        
        for label_col in label_cols:
            if label_col in plot_data.columns:
                for pos in label_positions:
                    # Find nearest sample
                    idx = (plot_data['Lab_Depth'] - pos).abs().idxmin()
                    label_text = f"{plot_data.loc[idx, label_col]:.1f}"
                    
                    # Add label to all tracks
                    for ax in axes:
                        ax.text(0.95, pos, label_text, transform=ax.get_yaxis_transform(),
                               verticalalignment='center', horizontalalignment='right',
                               fontsize=8, bbox=dict(facecolor='white', alpha=0.7, boxstyle='round'))
    
    # Add title
    fig.suptitle('Composite Log', fontsize=16, y=1.02)
    
    plt.tight_layout()
    plt.savefig(f'imgs/{well_name}_composite_log_plot.png', dpi=300, bbox_inches='tight')
    plt.show()
    
    return fig
# z-score
def calculate_zscore(data, columns=None):
    """Calculate z-scores for specified columns
    
    Args:
        data (DataFrame): Input data
        columns (list, optional): Columns to calculate z-scores for. If None, use all numeric columns.
    
    Returns:
        DataFrame: DataFrame with z-scores
    """
    # Select columns to process
    if columns is None:
        columns = data.select_dtypes(include=np.number).columns
    
    # Create new DataFrame for z-scores
    z_data = pd.DataFrame(index=data.index)
    
    # Calculate z-score for each column
    for col in columns:
        mean = data[col].mean()
        std = data[col].std()
        
        # Avoid division by zero
        if std > 0:
            z_data[f"{col}_z"] = (data[col] - mean) / std
        else:
            z_data[f"{col}_z"] = np.zeros(len(data))
            
    return z_data

    """Create heatmap of z-scores to identify patterns of outliers"""
    
    # Create a mask for extreme values
    z_subset = z_data[[f"{col}_z" for col in vars_list]]
    # Clip extreme values for better visualization
    z_subset_clipped = z_subset.clip(lower=-5, upper=5)
    
    # Create figure
    plt.figure(figsize=(14, 10))
    
    # Create heatmap
    sns.heatmap(z_subset_clipped, 
                cmap='RdYlGn',
                center=0, 
                vmin=-threshold, 
                vmax=threshold,
                yticklabels=z_subset.index)
    
    # Add labels and title
    plt.title('Z-Score Heatmap (Red = Positive Outliers, Blue = Negative Outliers)', fontsize=16)
    plt.xlabel('Variables', fontsize=12)
    plt.ylabel('Sample Index', fontsize=12)
    
    # Better formatting for x-axis labels
    plt.xticks(rotation=45, ha='right')
    
    plt.tight_layout()
    plt.savefig('imgs/zscore_heatmap.png', dpi=300, bbox_inches='tight')
    plt.show()
    
def enhanced_zscore_correlation_analysis(data, log_vars, lab_vars, significance_level=0.05):
    """Enhanced correlation with multiple statistics and significance testing for z-scores"""
    
    # Initialize results dictionary
    results = {
        'pearson_r': pd.DataFrame(index=log_vars, columns=lab_vars, dtype=float),
        'pearson_p': pd.DataFrame(index=log_vars, columns=lab_vars, dtype=float),
        'spearman_r': pd.DataFrame(index=log_vars, columns=lab_vars, dtype=float),
        'spearman_p': pd.DataFrame(index=log_vars, columns=lab_vars, dtype=float),
        'n_samples': pd.DataFrame(index=log_vars, columns=lab_vars, dtype=int)
    }
    
    print("Z-SCORE ENHANCED CORRELATION ANALYSIS:")
    print("=" * 40)
    
    significant_correlations = []
    
    for log_var in log_vars:
        for lab_var in lab_vars:
            # Get clean data pairs
            clean_data = data[[log_var, lab_var]].dropna()
            n = len(clean_data)
            
            if n < 3:  # Need minimum 3 points for correlation
                continue
                
            try:
                # Calculate Pearson correlation
                pearson_r, pearson_p = pearsonr(clean_data[log_var], clean_data[lab_var])
                
                # Calculate Spearman correlation (rank-based, more robust)
                spearman_r, spearman_p = spearmanr(clean_data[log_var], clean_data[lab_var])
                
                # Store results
                results['pearson_r'].loc[log_var, lab_var] = pearson_r
                results['pearson_p'].loc[log_var, lab_var] = pearson_p
                results['spearman_r'].loc[log_var, lab_var] = spearman_r
                results['spearman_p'].loc[log_var, lab_var] = spearman_p
                results['n_samples'].loc[log_var, lab_var] = n
                
                # Check for statistical significance and strong correlation
                if pearson_p <= significance_level and abs(pearson_r) >= 0.6:
                    significant_correlations.append({
                        'log_var': log_var,
                        'lab_var': lab_var,
                        'pearson_r': pearson_r,
                        'pearson_p': pearson_p,
                        'spearman_r': spearman_r,
                        'n_samples': n
                    })
                    
            except Exception as e:
                print(f"Error calculating correlation for {log_var} vs {lab_var}: {e}")
                continue
    
    # Display significant correlations
    print(f"\nSIGNIFICANT STRONG Z-SCORE CORRELATIONS (|r| ≥ 0.6, p ≤ {significance_level}):")
    if significant_correlations:
        for corr in sorted(significant_correlations, key=lambda x: abs(x['pearson_r']), reverse=True):
            print(f"{corr['log_var']} ↔ {corr['lab_var']}: "
                  f"r={corr['pearson_r']:.3f} (p={corr['pearson_p']:.3f}, n={corr['n_samples']})")
    else:
        print("No significant strong correlations found")
    
    # Summary statistics
    all_r = results['pearson_r'].values.flatten()
    all_r = all_r[~pd.isna(all_r)]
    
    print(f"\nZ-SCORE CORRELATION SUMMARY:")
    print(f"Total correlations calculated: {len(all_r)}")
    print(f"Mean |r|: {np.abs(all_r).mean():.3f}")
    print(f"Strong correlations (|r| ≥ 0.6): {(np.abs(all_r) >= 0.6).sum()}")
    print(f"Moderate correlations (0.3 ≤ |r| < 0.6): {((np.abs(all_r) >= 0.3) & (np.abs(all_r) < 0.6)).sum()}")
    
    return results

def create_zscore_enhanced_heatmap(correlation_results, well_name, significance_level=0.05):
    """Create correlation heatmap with significance masking for z-scores"""
    
    # Get correlation matrix and p-values
    corr_matrix = correlation_results['pearson_r']
    p_matrix = correlation_results['pearson_p']
    n_matrix = correlation_results['n_samples']
    
    # Create significance mask
    significance_mask = (p_matrix > significance_level) | pd.isna(p_matrix)
    
    # Create figure with subplots
    fig, ax1 = plt.subplots(figsize=(24,24))
    
    # Add more space on the left side of the plot for y-labels
    plt.subplots_adjust(left=0.2)
    
    # Plot: Only significant correlations
    sns.heatmap(corr_matrix, 
                annot=True, 
                cmap='RdYlGn', 
                vmin=-1, vmax=1,
                linewidths=0.5,
                fmt='.2f',
                annot_kws={'size': 20},
                mask=significance_mask,  # Mask non-significant
                ax=ax1,
                cbar_kws={"shrink": 0.8})
    
    ax1.set_title(f'Significant Z-Score Correlations Only (p ≤ {significance_level})', fontsize=25)
    ax1.set_xlabel('Lab Measurements (Z-Scores)', fontsize=25)
    ax1.set_ylabel('Log Measurements (Z-Scores)', fontsize=25)
    
    # Fix axis tick label formatting
    plt.sca(ax1)
    plt.xticks(rotation=45, ha='right', fontsize=20)
    plt.yticks(fontsize=20, rotation=0)  # Horizontal labels
    
    # Apply tight_layout AFTER subplots_adjust to prevent overrides
    plt.tight_layout()
    
    # Move the y-label to be more visible
    plt.gcf().axes[0].yaxis.set_label_coords(-0.15, 0.5)

    plt.savefig(f'imgs/{well_name}_zscore_enhanced_correlation_heatmap.png', dpi=300, bbox_inches='tight')
    plt.show()
    
    # Print summary of significant correlations
    significant_count = (~significance_mask).sum().sum()
    total_count = (~pd.isna(corr_matrix)).sum().sum()
    
    print(f"\nZ-SCORE CORRELATION HEATMAP SUMMARY:")
    print(f"Total correlations: {total_count}")
    print(f"Significant correlations: {significant_count}")
    print(f"Significance rate: {(significant_count/total_count)*100:.1f}%")
    
    # Find and display strongest correlations
    strong_correlations = []
    for i in corr_matrix.index:
        for j in corr_matrix.columns:
            r = corr_matrix.loc[i, j]
            p = p_matrix.loc[i, j]
            if not pd.isna(r) and not pd.isna(p) and abs(r) >= 0.6 and p <= significance_level:
                strong_correlations.append((i, j, r, p))
    
    if strong_correlations:
        print(f"\nSTRONGEST SIGNIFICANT Z-SCORE CORRELATIONS:")
        for log_var, lab_var, r, p in sorted(strong_correlations, key=lambda x: abs(x[2]), reverse=True):
            print(f"{log_var} ↔ {lab_var}: r={r:.3f} (p={p:.4f})")
    else:
        print(f"\nNo strong significant z-score correlations found (|r| ≥ 0.6, p ≤ {significance_level})")

def create_enhanced_correlation_heatmap(correlation_results, well_name, significance_level=0.05):
    """Create correlation heatmap with significance masking"""
    
    # Get correlation matrix and p-values
    corr_matrix = correlation_results['pearson_r']
    p_matrix = correlation_results['pearson_p']
    n_matrix = correlation_results['n_samples']
    
    # Create significance mask
    significance_mask = (p_matrix > significance_level) | pd.isna(p_matrix)
    
    # Reset matplotlib figure to ensure clean slate
    plt.clf()
    plt.close('all')
    
    # Create a new figure
    plt.figure(figsize=(24, 24))
    
    # Create the heatmap directly on the current figure
    heatmap = sns.heatmap(corr_matrix, 
                annot=True, 
                cmap='RdYlGn', 
                vmin=-1, vmax=1,
                linewidths=0.5,
                fmt='.2f',
                annot_kws={'size': 20},
                mask=significance_mask,  # Mask non-significant
                cbar_kws={"shrink": 0.8})
    
    # Set titles and labels
    plt.title(f'Significant Correlations Only (p ≤ {significance_level})', fontsize=25)
    plt.xlabel('Lab Measurements', fontsize=25)
    plt.ylabel('Log Measurements', fontsize=25)
    
    # Adjust x and y tick labels
    plt.xticks(rotation=45, ha='right', fontsize=20)
    plt.yticks(fontsize=20, rotation=0)
    
    # Adjust layout
    plt.tight_layout()
    
    # Save and display
    plt.savefig(f'imgs/{well_name}_enhanced_correlation_heatmap.png', dpi=300, bbox_inches='tight')
    plt.show()
    
    # Print summary of significant correlations
    significant_count = (~significance_mask).sum().sum()
    total_count = (~pd.isna(corr_matrix)).sum().sum()
    
    print(f"\nCORRELATION HEATMAP SUMMARY:")
    print(f"Total correlations: {total_count}")
    print(f"Significant correlations: {significant_count}")
    print(f"Significance rate: {(significant_count/total_count)*100:.1f}%")
    
    # Find and display strongest correlations
    strong_correlations = []
    for i in corr_matrix.index:
        for j in corr_matrix.columns:
            r = corr_matrix.loc[i, j]
            p = p_matrix.loc[i, j]
            if not pd.isna(r) and not pd.isna(p) and abs(r) >= 0.6 and p <= significance_level:
                strong_correlations.append((i, j, r, p))
    
    if strong_correlations:
        print(f"\nSTRONGEST SIGNIFICANT CORRELATIONS:")
        for log_var, lab_var, r, p in sorted(strong_correlations, key=lambda x: abs(x[2]), reverse=True):
            print(f"{log_var} ↔ {lab_var}: r={r:.3f} (p={p:.4f})")
    else:
        print(f"\nNo strong significant correlations found (|r| ≥ 0.6, p ≤ {significance_level})")

<<<<<<< HEAD
def create_distribution_grid(data, variables, ncols=4, figsize_per_plot=(4, 3), kde=True, bins=30, 
                             color_map='viridis', highlight_outliers=True, group_by=None):
    """
    Create efficient grid of distribution plots with enhanced visualization and analysis features
    
    Parameters:
    -----------
    data : pandas.DataFrame
        DataFrame containing the variables to plot
    variables : list
        List of column names to plot
    ncols : int
        Number of columns in the grid
    figsize_per_plot : tuple
        Figure size per subplot (width, height)
    kde : bool
        Whether to show kernel density estimate
    bins : int or str
        Number of bins or binning strategy (e.g., 'auto', 'sturges')
    color_map : str
        Matplotlib colormap name for sequential coloring
    highlight_outliers : bool
        Whether to highlight outliers in the distributions
    group_by : str, optional
        Column name to group data by (creates faceted distributions)
    
    Returns:
    --------
    fig : matplotlib.figure.Figure
        The created figure
    """
    
    # Get colormap for sequential coloring
    cmap = plt.cm.get_cmap(color_map)
    colors = [cmap(i/len(variables)) for i in range(len(variables))]
    
    n_vars = len(variables)
    nrows = (n_vars + ncols - 1) // ncols
    
    fig, axes = plt.subplots(nrows, ncols, 
                           figsize=(figsize_per_plot[0] * ncols, figsize_per_plot[1] * nrows))
    
    # Handle single row/column cases
    if nrows * ncols == 1:
        axes = np.array([axes])
    axes = axes.flatten()
    
    for i, var in enumerate(variables):
        if i < len(axes):
            ax = axes[i]
            # Clean data
            clean_data = data[var].dropna()
            
            if len(clean_data) > 0:
                # Calculate statistics
                mean_val = clean_data.mean()
                median_val = clean_data.median()
                std_val = clean_data.std()
                skew_val = clean_data.skew()
                
                # Detect outliers (beyond 1.5 IQR)
                q1, q3 = np.percentile(clean_data, [25, 75])
                iqr = q3 - q1
                lower_bound = q1 - 1.5 * iqr
                upper_bound = q3 + 1.5 * iqr
                outliers = clean_data[(clean_data < lower_bound) | (clean_data > upper_bound)]
                
                # Create histogram with or without KDE
                sns.histplot(clean_data, bins=bins, kde=kde, ax=ax, 
                             color=colors[i], alpha=0.7, edgecolor='k', linewidth=0.5)
                
                # Add vertical lines for mean and median
                ax.axvline(mean_val, color='red', linestyle='-', linewidth=1.5, alpha=0.7, label=f'Mean: {mean_val:.2f}')
                ax.axvline(median_val, color='green', linestyle='--', linewidth=1.5, alpha=0.7, label=f'Median: {median_val:.2f}')
                
                # Highlight outliers if requested
                if highlight_outliers and len(outliers) > 0:
                    outlier_positions = np.zeros_like(outliers)
                    ax.scatter(outliers, outlier_positions, color='red', s=20, alpha=0.6, marker='o', label=f'Outliers: {len(outliers)}')
                
                # Add comprehensive statistics text
                stats_text = (
                    f'μ = {mean_val:.2f}\n'
                    f'σ = {std_val:.2f}\n'
                    f'Median = {median_val:.2f}\n'
                    f'Skew = {skew_val:.2f}\n'
                    f'n = {len(clean_data)}'
                )
                
                ax.text(0.02, 0.98, stats_text, transform=ax.transAxes, fontsize=8,
                       verticalalignment='top', horizontalalignment='left',
                       bbox=dict(boxstyle='round', facecolor='white', alpha=0.8))
                
                # Add normalized y-axis option for better comparison
                ax_twin = ax.twinx()
                sns.kdeplot(clean_data, ax=ax_twin, color='navy', alpha=0.5, linewidth=2)
                ax_twin.set_ylabel('Density', color='navy')
                ax_twin.tick_params(axis='y', colors='navy')
                ax_twin.set_ylim(bottom=0)
                
                # Improve labels and formatting
                title = var.replace('Lab_', '').replace('Log_', '')
                ax.set_title(f"{title}", fontsize=10)
                ax.set_xlabel(var, fontsize=8)
                ax.set_ylabel("Count", fontsize=8)
                ax.tick_params(labelsize=8)
                
                # Add compact legend
                if i == 0:  # Add legend only to first plot to avoid repetition
                    handles, labels = ax.get_legend_handles_labels()
                    if handles:
                        ax.legend(fontsize=7, loc='upper right')
            else:
                ax.text(0.5, 0.5, 'No Data', transform=ax.transAxes, 
                      ha='center', va='center', fontsize=12)
                ax.set_title(f"{var} (No Data)")
    
    # Hide empty subplots
    for i in range(n_vars, len(axes)):
        axes[i].set_visible(False)
    
    # Add overall title with dataset info
    fig.text(0.5, 0.01, f'Total variables: {n_vars} | Total samples: {len(data)}', 
             ha='center', fontsize=10, style='italic')
    
    plt.tight_layout()
    return fig

def create_enhanced_correlation_heatmap(correlation_results, well_name, significance_level=0.05):
=======
# enhanced
def create_enhanced_correlation_heatmap(correlation_results, significance_level=0.05):
>>>>>>> 667996ff
    """Create correlation heatmap with significance masking"""
    
    # Get correlation matrix and p-values
    corr_matrix = correlation_results['pearson_r']
    p_matrix = correlation_results['pearson_p']
    n_matrix = correlation_results['n_samples']
    
    # Create significance mask
    significance_mask = (p_matrix > significance_level) | pd.isna(p_matrix)
    
    # Reset matplotlib figure to ensure clean slate
    plt.clf()
    plt.close('all')
    
    # Create a new figure
    plt.figure(figsize=(24, 24))
    
    # Create the heatmap directly on the current figure
    heatmap = sns.heatmap(corr_matrix, 
                annot=True, 
                cmap='RdYlGn', 
                vmin=-1, vmax=1,
                linewidths=0.5,
                fmt='.2f',
                annot_kws={'size': 20},
                mask=significance_mask,  # Mask non-significant
                cbar_kws={"shrink": 0.8})
    
    # Set titles and labels
    plt.title(f'Significant Correlations Only (p ≤ {significance_level})', fontsize=25)
    plt.xlabel('Lab Measurements', fontsize=25)
    plt.ylabel('Log Measurements', fontsize=25)
    
    # Adjust x and y tick labels
    plt.xticks(rotation=45, ha='right', fontsize=20)
    plt.yticks(fontsize=20, rotation=0)
    
    # Adjust layout
    plt.tight_layout()
    
    # Save and display
    plt.savefig(f'imgs/{well_name}_enhanced_correlation_heatmap.png', dpi=300, bbox_inches='tight')
    plt.show()
    
    # Print summary of significant correlations
    significant_count = (~significance_mask).sum().sum()
    total_count = (~pd.isna(corr_matrix)).sum().sum()
    
    print(f"\nCORRELATION HEATMAP SUMMARY:")
    print(f"Total correlations: {total_count}")
    print(f"Significant correlations: {significant_count}")
    print(f"Significance rate: {(significant_count/total_count)*100:.1f}%")
    
    # Find and display strongest correlations
    strong_correlations = []
    for i in corr_matrix.index:
        for j in corr_matrix.columns:
            r = corr_matrix.loc[i, j]
            p = p_matrix.loc[i, j]
            if not pd.isna(r) and not pd.isna(p) and abs(r) >= 0.6 and p <= significance_level:
                strong_correlations.append((i, j, r, p))
    
    if strong_correlations:
        print(f"\nSTRONGEST SIGNIFICANT CORRELATIONS:")
        for log_var, lab_var, r, p in sorted(strong_correlations, key=lambda x: abs(x[2]), reverse=True):
            print(f"{log_var} ↔ {lab_var}: r={r:.3f} (p={p:.4f})")
    else:
        print(f"\nNo strong significant correlations found (|r| ≥ 0.6, p ≤ {significance_level})")

def enhanced_correlation_analysis(data, log_vars, lab_vars, significance_level=0.05):
    
    
    """Enhanced correlation with multiple statistics and significance testing"""
    
    # Initialize results dictionary
    results = {
        'pearson_r': pd.DataFrame(index=log_vars, columns=lab_vars, dtype=float),
        'pearson_p': pd.DataFrame(index=log_vars, columns=lab_vars, dtype=float),
        'spearman_r': pd.DataFrame(index=log_vars, columns=lab_vars, dtype=float),
        'spearman_p': pd.DataFrame(index=log_vars, columns=lab_vars, dtype=float),
        'n_samples': pd.DataFrame(index=log_vars, columns=lab_vars, dtype=int)
    }
    
    print("ENHANCED CORRELATION ANALYSIS:")
    print("=" * 40)
    
    significant_correlations = []
    
    for log_var in log_vars:
        for lab_var in lab_vars:
            # Get clean data pairs
            clean_data = data[[log_var, lab_var]].dropna()
            n = len(clean_data)
            
            if n < 3:  # Need minimum 3 points for correlation
                continue
                
            try:
                # Calculate Pearson correlation
                pearson_r, pearson_p = pearsonr(clean_data[log_var], clean_data[lab_var])
                
                # Calculate Spearman correlation (rank-based, more robust)
                spearman_r, spearman_p = spearmanr(clean_data[log_var], clean_data[lab_var])
                
                # Store results
                results['pearson_r'].loc[log_var, lab_var] = pearson_r
                results['pearson_p'].loc[log_var, lab_var] = pearson_p
                results['spearman_r'].loc[log_var, lab_var] = spearman_r
                results['spearman_p'].loc[log_var, lab_var] = spearman_p
                results['n_samples'].loc[log_var, lab_var] = n
                
                # Check for statistical significance and strong correlation
                if pearson_p <= significance_level and abs(pearson_r) >= 0.6:
                    significant_correlations.append({
                        'log_var': log_var,
                        'lab_var': lab_var,
                        'pearson_r': pearson_r,
                        'pearson_p': pearson_p,
                        'spearman_r': spearman_r,
                        'n_samples': n
                    })
                    
            except Exception as e:
                print(f"  Error calculating correlation for {log_var} vs {lab_var}: {e}")
                continue
    
    # Display significant correlations
    print(f"\nSIGNIFICANT STRONG CORRELATIONS (|r| ≥ 0.6, p ≤ {significance_level}):")
    if significant_correlations:
        for corr in sorted(significant_correlations, key=lambda x: abs(x['pearson_r']), reverse=True):
            print(f"{corr['log_var']} ↔ {corr['lab_var']}: "
                  f"r={corr['pearson_r']:.3f} (p={corr['pearson_p']:.3f}, n={corr['n_samples']})")
    else:
        print("    No significant strong correlations found")
    
    # Summary statistics
    all_r = results['pearson_r'].values.flatten()
    all_r = all_r[~pd.isna(all_r)]
    
    print(f"\n CORRELATION SUMMARY:")
    print(f"Total correlations calculated: {len(all_r)}")
    print(f"Mean |r|: {np.abs(all_r).mean():.3f}")
    print(f"Strong correlations (|r| ≥ 0.6): {(np.abs(all_r) >= 0.6).sum()}")
    print(f"Moderate correlations (0.3 ≤ |r| < 0.6): {((np.abs(all_r) >= 0.3) & (np.abs(all_r) < 0.6)).sum()}")
    
    return results

# Define the create_correlation_figure function 
def create_correlation_figure(data, correlations, correlation_type, significance_level, well_name):
    """Create scatter plots with regression lines for specified correlations"""
    if not correlations:
        return None
    
    # Calculate number of rows and columns for subplots
    n_corrs = len(correlations)
    n_cols = min(3, n_corrs)  # Maximum 3 columns
    n_rows = (n_corrs + n_cols - 1) // n_cols
    
    # Create figure
    fig, axes = plt.subplots(n_rows, n_cols, figsize=(n_cols*5, n_rows*4))
    
    # Make axes iterable even for single subplot
    if n_rows * n_cols == 1:
        axes = np.array([axes])
    axes = axes.flatten()
    
    # Set custom colors for positive and negative correlations
    if correlation_type == "Positive":
        color = "#00FF7F"  
        title_prefix = "Positive"
    else:
        color = "#FF0000"  
        title_prefix = "Negative"
    
    # FIX: Use the passed 'data' parameter instead of global 'joined'
    original_data = data
    
    # Create scatter plots
    for i, (log_var, lab_var, r, p, n) in enumerate(correlations):
        if i < len(axes):
            ax = axes[i]
            
            # Use original variable names (remove z-score indicators if present)
            orig_log_var = log_var
            orig_lab_var = lab_var
            
            # Clean data for this pair
            pair_data = original_data[[orig_log_var, orig_lab_var]].dropna()
            
            # Scatter plot with original data
            ax.scatter(pair_data[orig_log_var], pair_data[orig_lab_var], 
                     alpha=0.7, s=50, edgecolor='k', linewidth=0.5,
                     color=color)
            
            # Add regression line using original data
            sns.regplot(x=orig_log_var, y=orig_lab_var, data=pair_data, 
                     scatter=False, ax=ax, color=color, 
                     line_kws={'linewidth': 2})
            
            # Add correlation statistics
            ax.text(0.05, 0.95, f'r = {r:.3f}\np = {p:.4f}\nn = {n}',
                  transform=ax.transAxes, fontsize=10,
                  verticalalignment='top',
                  bbox=dict(boxstyle='round', facecolor='white', alpha=0.8))
            
            # Labels and title - use more readable names
            ax.set_xlabel(orig_log_var.replace('Log_', ''), fontsize=12)
            ax.set_ylabel(orig_lab_var.replace('Lab_', ''), fontsize=12)
            ax.set_title(f'{orig_log_var.replace("Log_", "")} vs {orig_lab_var.replace("Lab_", "")}', fontsize=14)
            ax.grid(True, linestyle='--', alpha=0.3)
    
    # Hide unused subplots
    for i in range(n_corrs, len(axes)):
        axes[i].set_visible(False)
    
    # Add main title
    plt.suptitle(f'{title_prefix} Significant Correlations (p ≤ {significance_level})', 
               fontsize=16, y=1.02)
    
    # Save the figure with well name
    plt.tight_layout()
    filename = f'imgs/{well_name}_{correlation_type.lower()}_correlations.png'
    plt.savefig(filename, dpi=300, bbox_inches='tight')
    
    return fig

def visualize_significant_correlations(data, correlation_results, well_name, significance_level=0.05, min_correlation=0.6):
    """Visualize significant correlations with scatter plots"""
    
    # Get correlation matrix and p-values
    corr_matrix = correlation_results['pearson_r']
    p_matrix = correlation_results['pearson_p']
    n_matrix = correlation_results['n_samples']
    
    # Find significant positive correlations
    positive_correlations = []
    for log_var in corr_matrix.index:
        for lab_var in corr_matrix.columns:
            r = corr_matrix.loc[log_var, lab_var]
            p = p_matrix.loc[log_var, lab_var]
            n = n_matrix.loc[log_var, lab_var]
            
            if not pd.isna(r) and not pd.isna(p) and r >= min_correlation and p <= significance_level:
                positive_correlations.append((log_var, lab_var, r, p, n))
    
    # Find significant negative correlations
    negative_correlations = []
    for log_var in corr_matrix.index:
        for lab_var in corr_matrix.columns:
            r = corr_matrix.loc[log_var, lab_var]
            p = p_matrix.loc[log_var, lab_var]
            n = n_matrix.loc[log_var, lab_var]
            
            if not pd.isna(r) and not pd.isna(p) and r <= -min_correlation and p <= significance_level:
                negative_correlations.append((log_var, lab_var, r, p, n))
    
    # Sort correlations by strength (absolute value)
    positive_correlations.sort(key=lambda x: x[2], reverse=True)  # r is at index 2
    negative_correlations.sort(key=lambda x: x[2])  # Sort negative from strongest (most negative) to weakest
    
    # Create visualizations for positive correlations
    if positive_correlations:
        print(f"\nPOSITIVE SIGNIFICANT CORRELATIONS (r ≥ {min_correlation}, p ≤ {significance_level}):")
        for log_var, lab_var, r, p, n in positive_correlations:
            print(f"{log_var} ↔ {lab_var}: r = {r:.3f} (p = {p:.4f}, n = {n})")
        
        pos_fig = create_correlation_figure(data, positive_correlations, "Positive", significance_level, well_name)
    else:
        print(f"\n❌ No significant positive correlations found (r ≥ {min_correlation}, p ≤ {significance_level})")
    
    # Create visualizations for negative correlations
    if negative_correlations:
        print(f"\nNEGATIVE SIGNIFICANT CORRELATIONS (r ≤ -{min_correlation}, p ≤ {significance_level}):")
        for log_var, lab_var, r, p, n in negative_correlations:
            print(f"{log_var} ↔ {lab_var}: r = {r:.3f} (p = {p:.4f}, n = {n})")
            
        neg_fig = create_correlation_figure(data, negative_correlations, "Negative", significance_level, well_name)
    else:
        print(f"\n❌ No significant negative correlations found (r ≤ -{min_correlation}, p ≤ {significance_level})")
    
    return {
        "positive_correlations": positive_correlations,
        "negative_correlations": negative_correlations
    }
<<<<<<< HEAD
    
def create_correlation_network(correlation_results, well_name, min_correlation=0.6, max_connections=50):
=======
# network visual
def create_correlation_network(correlation_results, min_correlation=0.6, max_connections=50):
>>>>>>> 667996ff
    """
    Create a network visualization of significant correlations.
    
    Parameters:
    correlation_results (dict): Dictionary containing correlation matrices
    min_correlation (float): Minimum absolute correlation to include
    max_connections (int): Maximum number of connections to show (for readability)
    """
    # Extract matrices from results
    pearson_r = correlation_results['pearson_r']
    pearson_p = correlation_results['pearson_p']
    
    # Create graph
    G = nx.Graph()
    
    # Add nodes for log variables (left side)
    log_vars = pearson_r.index.tolist()
    for i, var in enumerate(log_vars):
        # Strip the 'Log_' prefix for cleaner labels
        label = var.replace('Log_', '')
        G.add_node(var, type='log', label=label, pos=(0, -i))
    
    # Add nodes for lab variables (right side)
    lab_vars = pearson_r.columns.tolist()
    for i, var in enumerate(lab_vars):
        # Strip the 'Lab_' prefix for cleaner labels
        label = var.replace('Lab_', '')
        G.add_node(var, type='lab', label=label, pos=(1, -i))
    
    # Add edges for significant correlations
    edges = []
    for log_var in log_vars:
        for lab_var in lab_vars:
            r = pearson_r.loc[log_var, lab_var]
            p = pearson_p.loc[log_var, lab_var]
            
            # Only include strong and significant correlations
            if abs(r) >= min_correlation and p <= 0.05:
                edges.append((log_var, lab_var, abs(r), r))
    
    # Sort edges by correlation strength and limit to max_connections
    edges.sort(key=lambda x: x[2], reverse=True)
    edges = edges[:max_connections]
    
    # Add edges to graph
    for u, v, weight, original_r in edges:
        G.add_edge(u, v, weight=weight, original_r=original_r)
    
    # Get node positions
    pos = nx.get_node_attributes(G, 'pos')
    
    # Create figure
    plt.figure(figsize=(12, 14))
    
    # Draw nodes
    log_nodes = [n for n, attr in G.nodes(data=True) if attr['type'] == 'log']
    lab_nodes = [n for n, attr in G.nodes(data=True) if attr['type'] == 'lab']
    
    nx.draw_networkx_nodes(G, pos, nodelist=log_nodes, node_color='skyblue', 
                          node_size=500, alpha=0.8, node_shape='o')
    nx.draw_networkx_nodes(G, pos, nodelist=lab_nodes, node_color='lightgreen', 
                          node_size=500, alpha=0.8, node_shape='s')
    
    # Custom colormap for positive/negative correlations
    colors = []
    for u, v in G.edges():
        r = G[u][v]['original_r']
        if r > 0:
            colors.append('green')
        else:
            colors.append('red')
    
    # Draw edges with width proportional to correlation strength
    widths = [G[u][v]['weight'] * 3 for u, v in G.edges()]
    nx.draw_networkx_edges(G, pos, width=widths, alpha=0.7, edge_color=colors)
    
    # Draw labels
    labels = {n: attr['label'] for n, attr in G.nodes(data=True)}
    nx.draw_networkx_labels(G, pos, labels=labels, font_size=8, font_weight='bold')
    
    # Add legend
    plt.plot([0], [0], 'o', color='skyblue', markersize=10, label='Log Measurement')
    plt.plot([0], [0], 's', color='lightgreen', markersize=10, label='Lab Measurement')
    plt.plot([0], [0], '-', color='green', linewidth=2, label='Positive Correlation')
    plt.plot([0], [0], '-', color='red', linewidth=2, label='Negative Correlation')
    plt.legend(loc='upper center', bbox_to_anchor=(0.5, -0.05), ncol=2)
    
    # Add title and adjust layout
    plt.title(f'Network of Strong Correlations (|r| ≥ {min_correlation}, p ≤ 0.05)', fontsize=14)
    plt.axis('off')
    plt.tight_layout()
<<<<<<< HEAD
    plt.savefig(f'imgs/{well_name}_correlation_network.png', dpi=300, bbox_inches='tight')
    plt.show()

def analyze_correlations(all_wells, lab_vars, log_vars, min_corr=0.5):
    
    """
    Analyzes correlations between lab and log variables across wells.
    
    Parameters:
    - all_wells: DataFrame containing well data
    - lab_vars: List of laboratory measurement columns
    - log_vars: List of log measurement columns
    - min_corr: Minimum correlation value to highlight (absolute value)
    """
    # Store all well correlations for comparison
    well_correlations = {}
    filtered_vars_by_well = {}  # Track filtered variables for each well
    top_correlations_by_well = {}
    
    # Analyze each well separately
    for well, data in all_wells.groupby('Well'):
        # Skip wells with too few samples
        if len(data) < 5:
            print(f"Skipping {well}: insufficient samples ({len(data)})")
            continue
            
        print(f"\n{'='*50}\nAnalyzing correlations for well: {well} ({len(data)} samples)\n{'='*50}")
        
        # Filter out zero/constant/NaN columns for this well
        filtered_lab_vars = [col for col in lab_vars if not (data[col] == 0).all() and not data[col].isna().all()]
        filtered_lab_vars = [col for col in filtered_lab_vars if data[col].std() > 0]
        
        filtered_log_vars = [col for col in log_vars if not (data[col] == 0).all() and not data[col].isna().all()]
        filtered_log_vars = [col for col in filtered_log_vars if data[col].std() > 0]
        
        # Store filtered variables for this well for later use
        filtered_vars_by_well[well] = {
            'lab': filtered_lab_vars,
            'log': filtered_log_vars
        }
        
        print(f"Using {len(filtered_lab_vars)} lab variables and {len(filtered_log_vars)} log variables after filtering")
        
        # Calculate correlation matrix between lab and log variables
        corr = data[filtered_lab_vars + filtered_log_vars].corr().loc[filtered_log_vars, filtered_lab_vars]
        well_correlations[well] = corr
        
        # Plot heatmap with improved readability
        plt.figure(figsize=(16, 12))
        mask = np.abs(corr) < min_corr  # Mask weak correlations
        
        # Use a more readable colormap with better contrast
        sns.heatmap(corr, cmap='RdYlGn', vmin=-1, vmax=1, center=0, 
                   annot=True, fmt='.2f', mask=mask, 
                   linewidths=0.5, cbar_kws={'label': 'Correlation Coefficient'},
                   annot_kws={'size': 8})  # Smaller font for correlation values
        
        plt.title(f'Lab-Log Correlations - {well}', fontsize=16)
        plt.xticks(rotation=45, ha='right', fontsize=9)
        plt.yticks(fontsize=9)
        plt.tight_layout()
        plt.show()
        
        # Identify and display top correlations in a more structured way
        corr_flat = corr.unstack()
        top_corr = corr_flat.abs().sort_values(ascending=False).head(10)
        top_correlations_by_well[well] = top_corr
        
        # Format output as a table
        print("\nTop correlations:")
        corr_table = pd.DataFrame({
            'Log Variable': [idx[0] for idx in top_corr.index],
            'Lab Variable': [idx[1] for idx in top_corr.index],
            'Correlation': top_corr.values
        })
        print(corr_table.to_string(index=False, float_format=lambda x: f"{x:.3f}"))
    
    # Cross-well correlation comparison (for common pairs)
    if len(well_correlations) >= 2:
        print("\n\nComparison of key correlations across wells:")
        
        # Find common variables across all wells first
        common_logs = set.intersection(*[set(filtered_vars_by_well[well]['log']) for well in well_correlations.keys()])
        common_labs = set.intersection(*[set(filtered_vars_by_well[well]['lab']) for well in well_correlations.keys()])
        
        print(f"Variables present in all wells: {len(common_logs)} log variables and {len(common_labs)} lab variables")
        
        if len(common_logs) == 0 or len(common_labs) == 0:
            print("No common variables across all wells. Using top correlations instead.")
            
            # Find correlation pairs from each well's top correlations
            all_pairs = []
            for well, corr_data in top_correlations_by_well.items():
                all_pairs.extend([(idx[0], idx[1]) for idx in corr_data.index])
            
            # Count frequency of each pair across wells
            from collections import Counter
            pair_counts = Counter(all_pairs)
            
            # Only use pairs that appear in at least 2 wells
            common_pairs = [pair for pair, count in pair_counts.items() if count >= 2]
            
            if not common_pairs:
                print("No common correlation pairs found across wells.")
                return well_correlations
                
            print(f"Found {len(common_pairs)} correlation pairs that appear in multiple wells")
            
            # Create the DataFrame with string indices
            comparison_indices = [f"{pair[0]} vs {pair[1]}" for pair in common_pairs]
            comparison = pd.DataFrame(index=comparison_indices, columns=well_correlations.keys())
            
            # Fill in correlation values where available
            valid_correlations = 0
            for i, pair in enumerate(common_pairs):
                log_var, lab_var = pair
                idx = comparison_indices[i]  # Get the string index
                
                # Debug which wells have these variables
                wells_with_var = []
                for well, corr_df in well_correlations.items():
                    if log_var in filtered_vars_by_well[well]['log'] and lab_var in filtered_vars_by_well[well]['lab']:
                        wells_with_var.append(well)
                        comparison.loc[idx, well] = corr_df.loc[log_var, lab_var]
                        valid_correlations += 1
                    else:
                        comparison.loc[idx, well] = np.nan
                
                # Debug output
                if wells_with_var:
                    print(f"Pair '{idx}' is present in wells: {', '.join(wells_with_var)}")
                else:
                    print(f"WARNING: Pair '{idx}' not found in any well's filtered variables!")
            
            if valid_correlations == 0:
                print("No valid correlation values found! Check data consistency across wells.")
                return well_correlations
            
            # Display table of correlation comparisons
            print(comparison.head(15).to_string(float_format=lambda x: f"{x:.3f}" if not pd.isna(x) else "N/A"))
            
            # Visualize comparison of top correlations across wells
            # Only include pairs with data for at least half of the wells
            min_wells_required = len(well_correlations) // 2
            top_common = comparison.dropna(thresh=min_wells_required).head(8)
            
            if not top_common.empty:
                top_common = top_common.astype(float)  # Convert to numeric before plotting
                # IMPROVED VISUALIZATION - larger figure and better formatting
                plt.figure(figsize=(14, 10))
                
                # Enhanced heatmap with RdYlGn colormap and better sizing
                sns.heatmap(top_common.T, 
                    cmap='RdYlGn',
                    center=0, 
                    annot=True, 
                    fmt='.2f',
                    annot_kws={'size': 12},
                    linewidths=1,
                    square=True)
                
                plt.title('Comparison of Key Correlations Across Wells', fontsize=16)
                plt.ylabel('Well', fontsize=14)
                plt.xlabel('Correlation Pair', fontsize=14)
                plt.xticks(rotation=45, ha='right', fontsize=12)
                plt.yticks(fontsize=12)
                plt.tight_layout()
                plt.show()
            else:
                print("Not enough common correlations to create visualization")
        else:
            # If we have common variables across all wells, use these to create a consistent correlation matrix
            print("Using common variables to create consistent correlation matrix")
            
            # Prepare a DataFrame for comparison
            all_pairs = [(log, lab) for log in common_logs for lab in common_labs]
            comparison_indices = [f"{log} vs {lab}" for log, lab in all_pairs]
            comparison = pd.DataFrame(index=comparison_indices, columns=well_correlations.keys())
            
            # Fill in the correlation values
            for i, (log_var, lab_var) in enumerate(all_pairs):
                idx = comparison_indices[i]
                for well, corr_df in well_correlations.items():
                    comparison.loc[idx, well] = corr_df.loc[log_var, lab_var]
            
            # Sort by average absolute correlation value
            avg_abs_corr = comparison.abs().mean(axis=1)
            comparison = comparison.loc[avg_abs_corr.sort_values(ascending=False).index]
            
            # Display top correlations
            print(comparison.head(15).to_string(float_format=lambda x: f"{x:.3f}" if not pd.isna(x) else "N/A"))
            
            # Visualize top correlations
            top_common = comparison.head(8)
            top_common = top_common.astype(float)  # Convert to numeric before plotting
            
            # IMPROVED VISUALIZATION - larger figure and better formatting
            plt.figure(figsize=(14, 10))
            
            # Enhanced heatmap with RdYlGn colormap and better sizing
            sns.heatmap(top_common.T, 
                       cmap='RdYlGn',
                       center=0, 
                       annot=True, 
                       fmt='.2f',
                       annot_kws={'size': 12},
                       linewidths=1,
                       square=True)
            
            plt.title('Comparison of Key Correlations Across Wells', fontsize=16)
            plt.ylabel('Well', fontsize=14)
            plt.xlabel('Correlation Pair', fontsize=14)
            plt.xticks(rotation=45, ha='right', fontsize=12)
            plt.yticks(fontsize=12)
            plt.tight_layout()
            plt.show()
    
    return well_correlations

def plot_correlation_distribution(r_vals, well_name, stats_text):
    mean_r = np.mean(r_vals)
    median_r = np.median(r_vals)
    min_r = np.min(r_vals)
    max_r = np.max(r_vals)
    std_r = np.std(r_vals)
    strong_pos_count = np.sum(r_vals > 0.6)
    strong_neg_count = np.sum(r_vals < -0.6)
    moderate_count = np.sum((np.abs(r_vals) > 0.3) & (np.abs(r_vals) <= 0.6))
    weak_count = np.sum(np.abs(r_vals) <= 0.3)

    plt.figure(figsize=(10, 6))
    ax = plt.subplot(111)
    sns.histplot(r_vals, bins=25, kde=True, color='skyblue', 
                 line_kws={'linewidth': 2}, alpha=0.7)
    plt.axvline(x=0, color='gray', linestyle='--', alpha=0.7)
    plt.axvline(x=mean_r, color='red', linestyle='-', label=f'Mean ({mean_r:.2f})')
    plt.axvline(x=median_r, color='green', linestyle='-', label=f'Median ({median_r:.2f})')
    plt.axvspan(-1, -0.6, alpha=0.2, color='red', label='Strong negative')
    plt.axvspan(-0.6, -0.3, alpha=0.1, color='orange', label='Moderate negative')
    plt.axvspan(-0.3, 0.3, alpha=0.1, color='gray', label='Weak')
    plt.axvspan(0.3, 0.6, alpha=0.1, color='blue', label='Moderate positive')
    plt.axvspan(0.6, 1, alpha=0.2, color='green', label='Strong positive')
    plt.text(1.02, 0.5, stats_text, transform=ax.transAxes, fontsize=9,
             verticalalignment='center', bbox=dict(boxstyle='round', facecolor='white', alpha=0.8))
    plt.title("Distribution of Pearson Correlation Coefficients", fontsize=14)
    plt.xlabel("Correlation Coefficient (r)", fontsize=12)
    plt.ylabel("Frequency", fontsize=12)
    plt.grid(True, alpha=0.3)
    plt.legend(loc='upper left', fontsize=9)
    plt.tight_layout()
    plt.subplots_adjust(right=0.75)
    plt.savefig(f'imgs/{well_name}_correlation_distribution.png', dpi=300, bbox_inches='tight')
    plt.show()
=======
    plt.savefig('imgs/correlation_network.png', dpi=300, bbox_inches='tight')
    plt.show()
# distribution visual
def create_distribution_grid(data, variables, ncols=4, figsize_per_plot=(4, 3), kde=True, bins=30, 
                             color_map='viridis', highlight_outliers=True, group_by=None):
    """
    Create efficient grid of distribution plots with enhanced visualization and analysis features
    
    Parameters:
    -----------
    data : pandas.DataFrame
        DataFrame containing the variables to plot
    variables : list
        List of column names to plot
    ncols : int
        Number of columns in the grid
    figsize_per_plot : tuple
        Figure size per subplot (width, height)
    kde : bool
        Whether to show kernel density estimate
    bins : int or str
        Number of bins or binning strategy (e.g., 'auto', 'sturges')
    color_map : str
        Matplotlib colormap name for sequential coloring
    highlight_outliers : bool
        Whether to highlight outliers in the distributions
    group_by : str, optional
        Column name to group data by (creates faceted distributions)
    
    Returns:
    --------
    fig : matplotlib.figure.Figure
        The created figure
    """
    
    # Get colormap for sequential coloring
    cmap = plt.cm.get_cmap(color_map)
    colors = [cmap(i/len(variables)) for i in range(len(variables))]
    
    n_vars = len(variables)
    nrows = (n_vars + ncols - 1) // ncols
    
    fig, axes = plt.subplots(nrows, ncols, 
                           figsize=(figsize_per_plot[0] * ncols, figsize_per_plot[1] * nrows))
    
    # Handle single row/column cases
    if nrows * ncols == 1:
        axes = np.array([axes])
    axes = axes.flatten()
    
    for i, var in enumerate(variables):
        if i < len(axes):
            ax = axes[i]
            # Clean data
            clean_data = data[var].dropna()
            
            if len(clean_data) > 0:
                # Calculate statistics
                mean_val = clean_data.mean()
                median_val = clean_data.median()
                std_val = clean_data.std()
                skew_val = clean_data.skew()
                
                # Detect outliers (beyond 1.5 IQR)
                q1, q3 = np.percentile(clean_data, [25, 75])
                iqr = q3 - q1
                lower_bound = q1 - 1.5 * iqr
                upper_bound = q3 + 1.5 * iqr
                outliers = clean_data[(clean_data < lower_bound) | (clean_data > upper_bound)]
                
                # Create histogram with or without KDE
                sns.histplot(clean_data, bins=bins, kde=kde, ax=ax, 
                             color=colors[i], alpha=0.7, edgecolor='k', linewidth=0.5)
                
                # Add vertical lines for mean and median
                ax.axvline(mean_val, color='red', linestyle='-', linewidth=1.5, alpha=0.7, label=f'Mean: {mean_val:.2f}')
                ax.axvline(median_val, color='green', linestyle='--', linewidth=1.5, alpha=0.7, label=f'Median: {median_val:.2f}')
                
                # Highlight outliers if requested
                if highlight_outliers and len(outliers) > 0:
                    outlier_positions = np.zeros_like(outliers)
                    ax.scatter(outliers, outlier_positions, color='red', s=20, alpha=0.6, marker='o', label=f'Outliers: {len(outliers)}')
                
                # Add comprehensive statistics text
                stats_text = (
                    f'μ = {mean_val:.2f}\n'
                    f'σ = {std_val:.2f}\n'
                    f'Median = {median_val:.2f}\n'
                    f'Skew = {skew_val:.2f}\n'
                    f'n = {len(clean_data)}'
                )
                
                ax.text(0.02, 0.98, stats_text, transform=ax.transAxes, fontsize=8,
                       verticalalignment='top', horizontalalignment='left',
                       bbox=dict(boxstyle='round', facecolor='white', alpha=0.8))
                
                # Add normalized y-axis option for better comparison
                ax_twin = ax.twinx()
                sns.kdeplot(clean_data, ax=ax_twin, color='navy', alpha=0.5, linewidth=2)
                ax_twin.set_ylabel('Density', color='navy')
                ax_twin.tick_params(axis='y', colors='navy')
                ax_twin.set_ylim(bottom=0)
                
                # Improve labels and formatting
                title = var.replace('Lab_', '').replace('Log_', '')
                ax.set_title(f"{title}", fontsize=10)
                ax.set_xlabel(var, fontsize=8)
                ax.set_ylabel("Count", fontsize=8)
                ax.tick_params(labelsize=8)
                
                # Add compact legend
                if i == 0:  # Add legend only to first plot to avoid repetition
                    handles, labels = ax.get_legend_handles_labels()
                    if handles:
                        ax.legend(fontsize=7, loc='upper right')
            else:
                ax.text(0.5, 0.5, 'No Data', transform=ax.transAxes, 
                      ha='center', va='center', fontsize=12)
                ax.set_title(f"{var} (No Data)")
    
    # Hide empty subplots
    for i in range(n_vars, len(axes)):
        axes[i].set_visible(False)
    
    # Add overall title with dataset info
    fig.text(0.5, 0.01, f'Total variables: {n_vars} | Total samples: {len(data)}', 
             ha='center', fontsize=10, style='italic')
    
    plt.tight_layout()
    return fig
>>>>>>> 667996ff
<|MERGE_RESOLUTION|>--- conflicted
+++ resolved
@@ -714,9 +714,6 @@
         "depth_sampling": avg_interval
     }
 # visuals
-<<<<<<< HEAD
-def create_mineral_composition_bar(data, mineral_columns, well_name):
-=======
 
 def visualize_match_quality(joined, well_name):
         """
@@ -746,7 +743,6 @@
         plt.show()
 
 def create_mineral_composition_bar(data, mineral_columns):
->>>>>>> 667996ff
     """Create stacked bar chart of mineral composition by depth"""
     
     # Sort by depth for proper stratigraphic order (deepest at bottom)
@@ -1295,7 +1291,145 @@
     else:
         print(f"\nNo strong significant correlations found (|r| ≥ 0.6, p ≤ {significance_level})")
 
-<<<<<<< HEAD
+def create_correlation_figure(data, correlations, correlation_type, significance_level=0.05):
+    
+    """Create scatter plots with regression lines for specified correlations"""
+    if not correlations:
+        return None
+    
+    # Calculate number of rows and columns for subplots
+    n_corrs = len(correlations)
+    n_cols = min(3, n_corrs)  # Maximum 3 columns
+    n_rows = (n_corrs + n_cols - 1) // n_cols
+    
+    # Create figure
+    fig, axes = plt.subplots(n_rows, n_cols, figsize=(n_cols*5, n_rows*4))
+    
+    # Make axes iterable even for single subplot
+    if n_rows * n_cols == 1:
+        axes = np.array([axes])
+    axes = axes.flatten()
+    
+    # Set custom colors for positive and negative correlations
+    if correlation_type == "Positive":
+        color = "#00FF7F"  
+        title_prefix = "Positive"
+    else:
+        color = "#FF0000"  
+        title_prefix = "Negative"
+    
+    # Find original data columns if we're using z-scores
+    # This will map z-score column names back to original data columns
+    original_data = joined  # Use the original joined dataframe
+    
+    # Create scatter plots
+    for i, (log_var, lab_var, r, p, n) in enumerate(correlations):
+        if i < len(axes):
+            ax = axes[i]
+            
+            # Use original variable names (remove z-score indicators if present)
+            orig_log_var = log_var
+            orig_lab_var = lab_var
+            
+            # Clean data for this pair
+            pair_data = original_data[[orig_log_var, orig_lab_var]].dropna()
+            
+            # Scatter plot with original data
+            ax.scatter(pair_data[orig_log_var], pair_data[orig_lab_var], 
+                      alpha=0.7, s=50, edgecolor='k', linewidth=0.5,
+                      color=color)
+            
+            # Add regression line using original data
+            sns.regplot(x=orig_log_var, y=orig_lab_var, data=pair_data, 
+                      scatter=False, ax=ax, color=color, 
+                      line_kws={'linewidth': 2})
+            
+            # Add correlation statistics
+            ax.text(0.05, 0.95, f'r = {r:.3f}\np = {p:.4f}\nn = {n}',
+                   transform=ax.transAxes, fontsize=10,
+                   verticalalignment='top',
+                   bbox=dict(boxstyle='round', facecolor='white', alpha=0.8))
+            
+            # Labels and title - use more readable names
+            ax.set_xlabel(orig_log_var.replace('Log_', ''), fontsize=12)
+            ax.set_ylabel(orig_lab_var.replace('Lab_', ''), fontsize=12)
+            ax.set_title(f'{orig_log_var.replace("Log_", "")} vs {orig_lab_var.replace("Lab_", "")}', fontsize=14)
+            ax.grid(True, linestyle='--', alpha=0.3)
+    
+    # Hide unused subplots
+    for i in range(n_corrs, len(axes)):
+        axes[i].set_visible(False)
+    
+    # Add main title
+    plt.suptitle(f'{title_prefix} Significant Correlations (p ≤ {significance_level})', 
+                fontsize=16, y=1.02)
+    
+    # Save the figure
+    plt.tight_layout()
+    filename = f'imgs/{correlation_type.lower()}_correlations.png'
+    plt.savefig(filename, dpi=300, bbox_inches='tight')
+    
+    return fig
+
+def visualize_significant_correlations(data, correlation_results, significance_level=0.05, min_correlation=0.6):
+    """Visualize significant correlations with scatter plots"""
+    
+    # Get correlation matrix and p-values
+    corr_matrix = correlation_results['pearson_r']
+    p_matrix = correlation_results['pearson_p']
+    n_matrix = correlation_results['n_samples']
+    
+    # Find significant positive correlations
+    positive_correlations = []
+    for log_var in corr_matrix.index:
+        for lab_var in corr_matrix.columns:
+            r = corr_matrix.loc[log_var, lab_var]
+            p = p_matrix.loc[log_var, lab_var]
+            n = n_matrix.loc[log_var, lab_var]
+            
+            if not pd.isna(r) and not pd.isna(p) and r >= min_correlation and p <= significance_level:
+                positive_correlations.append((log_var, lab_var, r, p, n))
+    
+    # Find significant negative correlations
+    negative_correlations = []
+    for log_var in corr_matrix.index:
+        for lab_var in corr_matrix.columns:
+            r = corr_matrix.loc[log_var, lab_var]
+            p = p_matrix.loc[log_var, lab_var]
+            n = n_matrix.loc[log_var, lab_var]
+            
+            if not pd.isna(r) and not pd.isna(p) and r <= -min_correlation and p <= significance_level:
+                negative_correlations.append((log_var, lab_var, r, p, n))
+    
+    # Sort correlations by strength (absolute value)
+    positive_correlations.sort(key=lambda x: x[2], reverse=True)  # r is at index 2
+    negative_correlations.sort(key=lambda x: x[2])  # Sort negative from strongest (most negative) to weakest
+    
+    # Create visualizations for positive correlations
+    if positive_correlations:
+        print(f"\n🟢POSITIVE SIGNIFICANT CORRELATIONS (r ≥ {min_correlation}, p ≤ {significance_level}):")
+        for log_var, lab_var, r, p, n in positive_correlations:
+            print(f"{log_var} ↔ {lab_var}: r = {r:.3f} (p = {p:.4f}, n = {n})")
+        
+        pos_fig = create_correlation_figure(data, positive_correlations, "Positive", significance_level)
+    else:
+        print(f"\n No significant positive correlations found (r ≥ {min_correlation}, p ≤ {significance_level})")
+    
+    # Create visualizations for negative correlations
+    if negative_correlations:
+        print(f"\n🔴NEGATIVE SIGNIFICANT CORRELATIONS (r ≤ -{min_correlation}, p ≤ {significance_level}):")
+        for log_var, lab_var, r, p, n in negative_correlations:
+            print(f"{log_var} ↔ {lab_var}: r = {r:.3f} (p = {p:.4f}, n = {n})")
+            
+        neg_fig = create_correlation_figure(data, negative_correlations, "Negative", significance_level)
+    else:
+        print(f"\n No significant negative correlations found (r ≤ -{min_correlation}, p ≤ {significance_level})")
+    
+    return {
+        "positive_correlations": positive_correlations,
+        "negative_correlations": negative_correlations
+    }
+
 def create_distribution_grid(data, variables, ncols=4, figsize_per_plot=(4, 3), kde=True, bins=30, 
                              color_map='viridis', highlight_outliers=True, group_by=None):
     """
@@ -1424,11 +1558,7 @@
     plt.tight_layout()
     return fig
 
-def create_enhanced_correlation_heatmap(correlation_results, well_name, significance_level=0.05):
-=======
-# enhanced
 def create_enhanced_correlation_heatmap(correlation_results, significance_level=0.05):
->>>>>>> 667996ff
     """Create correlation heatmap with significance masking"""
     
     # Get correlation matrix and p-values
@@ -1713,13 +1843,8 @@
         "positive_correlations": positive_correlations,
         "negative_correlations": negative_correlations
     }
-<<<<<<< HEAD
-    
-def create_correlation_network(correlation_results, well_name, min_correlation=0.6, max_connections=50):
-=======
-# network visual
+    
 def create_correlation_network(correlation_results, min_correlation=0.6, max_connections=50):
->>>>>>> 667996ff
     """
     Create a network visualization of significant correlations.
     
@@ -1811,7 +1936,6 @@
     plt.title(f'Network of Strong Correlations (|r| ≥ {min_correlation}, p ≤ 0.05)', fontsize=14)
     plt.axis('off')
     plt.tight_layout()
-<<<<<<< HEAD
     plt.savefig(f'imgs/{well_name}_correlation_network.png', dpi=300, bbox_inches='tight')
     plt.show()
 
@@ -2065,9 +2189,6 @@
     plt.subplots_adjust(right=0.75)
     plt.savefig(f'imgs/{well_name}_correlation_distribution.png', dpi=300, bbox_inches='tight')
     plt.show()
-=======
-    plt.savefig('imgs/correlation_network.png', dpi=300, bbox_inches='tight')
-    plt.show()
 # distribution visual
 def create_distribution_grid(data, variables, ncols=4, figsize_per_plot=(4, 3), kde=True, bins=30, 
                              color_map='viridis', highlight_outliers=True, group_by=None):
@@ -2195,5 +2316,4 @@
              ha='center', fontsize=10, style='italic')
     
     plt.tight_layout()
-    return fig
->>>>>>> 667996ff
+    return fig